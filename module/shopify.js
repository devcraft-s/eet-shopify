import logger from './logger.js';
import fetch from 'node-fetch';
import dotenv from 'dotenv';
<<<<<<< HEAD
import { chromium } from 'playwright';
=======
import * as cheerio from 'cheerio';
>>>>>>> 423ef1d2

// Load environment variables
dotenv.config();

// Check if logging is disabled
const isLoggingEnabled = process.env.LOGGING !== 'false';

/**
 * Shopify GraphQL Client
 * Simple implementation for basic operations
 */
class ShopifyClient {
  constructor(config) {
    this.shopDomain = config.shopDomain;
    this.accessToken = config.accessToken;
    this.apiVersion = config.apiVersion || '2025-10';
    this.apiUrl = `https://${this.shopDomain}/admin/api/${this.apiVersion}/graphql.json`;
  }

  /**
<<<<<<< HEAD
   * Scrape PDF document URLs from a product page using Playwright
=======
   * Scrape PDF document URLs from a product page
>>>>>>> 423ef1d2
   * @param {string} productUrl - URL of the product page to scrape
   * @returns {Promise<Array>} Array of PDF URLs found on the page
   */
  async scrapeProductDocuments(productUrl) {
<<<<<<< HEAD
    if (!productUrl) {
      console.log('❌ No product URL provided for document scraping');
      return [];
    }

    console.log('🔍 Starting Playwright document scraping for URL:', productUrl);

    let browser;
    try {
      // Launch browser with stealth settings
      browser = await chromium.launch({ headless: true });
      const context = await browser.newContext({
        viewport: { width: 1366, height: 768 },
        locale: 'en-US',
        userAgent: 'Mozilla/5.0 (Windows NT 10.0; Win64; x64) AppleWebKit/537.36 (KHTML, like Gecko) Chrome/124 Safari/537.36'
      });

      // Add stealth scripts
      await context.addInitScript(() => {
        Object.defineProperty(navigator, 'webdriver', { get: () => false });
        Object.defineProperty(navigator, 'languages', { get: () => ['en-US', 'en'] });
        Object.defineProperty(navigator, 'plugins', { get: () => [1, 2, 3] });
      });

      let urls = [];

      // Try different locales
      const locales = ['da-dk', 'en-eu', 'en'];
      for (const loc of locales) {
        const page = await context.newPage();
        try {
          // Use the product URL directly - it will redirect to the full product page
          let targetUrl = productUrl;
          
          // If it's an itemId URL, try to construct the direct product URL for this locale
          if (productUrl.includes('itemId?itemid=')) {
            const sku = productUrl.split('itemId?itemid=')[1];
            // Try to construct a direct product URL based on the pattern you showed
            targetUrl = `https://www.eetgroup.com/${loc}/itemId?itemid=${sku}`;
          }

          console.log(`🔍 Trying locale ${loc} with URL:`, targetUrl);
          await page.goto(targetUrl, { waitUntil: 'networkidle', timeout: 60000 });

          // Accept cookies if any
          await this.acceptCookies(page);

          // Wait for potential redirect to complete
          await page.waitForTimeout(2000);
          
          // Get the final URL after redirects
          const finalUrl = page.url();
          console.log(`📍 Final URL after redirect:`, finalUrl);

          // Debug: Check page title and content
          const pageTitle = await page.title();
          console.log(`📄 Page title:`, pageTitle);

          // Try clicking Documents/Dokumenter tab if present
          const docTab = page.locator('text=Dokumenter, text=Documents').first();
          if (await docTab.count()) {
            console.log('📄 Clicking Documents tab...');
            await docTab.click().catch(() => {});
            await page.waitForTimeout(1000);
          }

          // Scroll to trigger lazy rendering
          console.log('📜 Scrolling to trigger lazy loading...');
          for (let y = 0; y < 5; y++) {
            await page.mouse.wheel(0, 800);
            await page.waitForTimeout(600);
          }
          await page.waitForTimeout(1500);

          // First, try to find the documents container specifically
          console.log('🔍 Searching in #documents container...');
          const documentsContainer = await page.locator('#documents').count();
          console.log(`   Documents container found: ${documentsContainer > 0}`);
          
          if (documentsContainer > 0) {
            // Search specifically in the documents container and extract both URL and label
            const documents = await page.$$eval('#documents a[href*=".pdf"]', as =>
              as.map(a => {
                try { 
                  const url = new URL(a.getAttribute('href'), location.href).href;
                  if (!url || !/\.pdf(\?|$)/i.test(url)) return null;
                  
                  // Extract label from the text content
                  const labelElement = a.querySelector('p span.underline');
                  const label = labelElement ? labelElement.textContent.trim() : 'Document';
                  
                  return {
                    label: label,
                    url: url
                  };
                } catch { 
                  return null; 
                }
              }).filter(doc => doc !== null)
            );
            
            // Convert to the format you want
            urls = documents;
            console.log(`   Found ${urls.length} PDFs in documents container:`, urls);
          }

          // If no documents found in container, try all anchors on page
          if (!urls.length) {
            console.log('🔍 Searching for PDF links in all anchors...');
            const documents = await page.$$eval('a[href*=".pdf"]', as =>
              as.map(a => {
                try { 
                  const url = new URL(a.getAttribute('href'), location.href).href;
                  if (!url || !/\.pdf(\?|$)/i.test(url)) return null;
                  
                  // Try to extract label from various possible elements
                  const labelElement = a.querySelector('span.underline, p, span') || a;
                  const label = labelElement ? labelElement.textContent.trim().substring(0, 50) : 'Document';
                  
                  return {
                    label: label,
                    url: url
                  };
                } catch { 
                  return null; 
                }
              }).filter(doc => doc !== null)
            );
            
            // Remove duplicates based on URL
            const uniqueDocs = documents.filter((doc, index, self) => 
              index === self.findIndex(d => d.url === doc.url)
            );
            
            urls = uniqueDocs;
            console.log(`   Found ${urls.length} PDFs in all anchors`);
          }

          // Fallback: regex over HTML if anchors weren't visible
          if (!urls.length) {
            console.log('🔍 Fallback: Searching in HTML content...');
            const html = await page.content();
            const rx = /https?:\/\/[^\s"'<>]+?Doc_\d+\.pdf/gi;
            const found = [...html.matchAll(rx)].map(m => m[0]);
            
            // Convert to document format
            urls = Array.from(new Set(found)).map(url => ({
              label: 'Document',
              url: url
            }));
            console.log(`   Found ${urls.length} PDFs in HTML content`);
          }

          // Prefer product-images.eetgroup.com and limit to 4
          const preferred = urls.filter(doc => /product-images\.eetgroup\.com/i.test(doc.url));
          urls = (preferred.length ? preferred : urls).slice(0, 4);

          console.log(`✅ Found ${urls.length} documents for locale ${loc}:`, urls);

          if (urls.length) break; // Found documents, we're done
        } catch (error) {
          console.log(`❌ Error with locale ${loc}:`, error.message);
        } finally {
          await page.close();
        }
      }

      console.log('📊 Final scraping results:', urls);
      return urls;

    } catch (error) {
      console.log('❌ Error during Playwright scraping:', error.message);
      return [];
    } finally {
      if (browser) {
        await browser.close();
      }
    }
  }

  /**
   * Helper method to accept cookies on the page
   * @param {Object} page - Playwright page object
   */
  async acceptCookies(page) {
    const selectors = [
      'button:has-text("Accept")',
      'button:has-text("I accept")',
      'button:has-text("Accepter")',
      'button:has-text("Godkend")',
      '.cookie-accept',
      '.cc-allow',
      '.js-accept-cookies',
      '[data-test*="accept"]'
    ];

    for (const selector of selectors) {
      const button = page.locator(selector).first();
      if (await button.count()) {
        await button.click().catch(() => {});
        await page.waitForTimeout(200);
      }
    }
=======
    try {
      if (!productUrl) {
        console.log('❌ No product URL provided for document scraping');
        return [];
      }

      console.log('🔍 Starting document scraping for URL:', productUrl);

      const response = await fetch(productUrl, {
        method: 'GET',
        redirect: 'follow',
        headers: {
          'User-Agent': 'Mozilla/5.0 (Windows NT 10.0; Win64; x64) AppleWebKit/537.36 (KHTML, like Gecko) Chrome/120.0.0.0 Safari/537.36',
          'Accept': 'text/html,application/xhtml+xml,application/xml;q=0.9,image/webp,*/*;q=0.8',
          'Accept-Language': 'en-US,en;q=0.5',
          'Accept-Encoding': 'gzip, deflate, br',
          'Connection': 'keep-alive',
          'Upgrade-Insecure-Requests': '1'
        }
      });

      if (!response.ok) {
        console.log('❌ HTTP error! status:', response.status);
        return [];
      }

      const finalUrl = response.url;
      console.log('✅ Redirect successful:');
      console.log('   Original URL:', productUrl);
      console.log('   Final URL:', finalUrl);
      
      const html = await response.text();
      let $ = cheerio.load(html);
      
      console.log('📄 Page loaded successfully:');
      console.log('   Title:', $('title').text());
      console.log('   HTML length:', html.length);
      console.log('   Total links found:', $('a').length);
      
      const pdfUrls = [];
      
      // First attempt - immediate search
      console.log('🔄 First attempt - immediate search...');
      const firstAttemptResults = await this.searchForDocuments($, finalUrl);
      pdfUrls.push(...firstAttemptResults);
      
      // If no documents found, wait and try again (for slow-loading content)
      if (pdfUrls.length === 0) {
        console.log('⏳ No documents found in first attempt, waiting 3 seconds for dynamic content...');
        await new Promise(resolve => setTimeout(resolve, 3000));
        
        // Re-fetch the page to get updated content
        console.log('🔄 Second attempt - re-fetching page...');
        const retryResponse = await fetch(finalUrl, {
          method: 'GET',
          redirect: 'follow',
          headers: {
            'User-Agent': 'Mozilla/5.0 (Windows NT 10.0; Win64; x64) AppleWebKit/537.36 (KHTML, like Gecko) Chrome/120.0.0.0 Safari/537.36',
            'Accept': 'text/html,application/xhtml+xml,application/xml;q=0.9,image/webp,*/*;q=0.8',
            'Accept-Language': 'en-US,en;q=0.5',
            'Accept-Encoding': 'gzip, deflate, br',
            'Connection': 'keep-alive',
            'Upgrade-Insecure-Requests': '1'
          }
        });
        
        if (retryResponse.ok) {
          const retryHtml = await retryResponse.text();
          $ = cheerio.load(retryHtml);
          console.log('📄 Page re-fetched successfully:');
          console.log('   HTML length:', retryHtml.length);
          console.log('   Total links found:', $('a').length);
          
          const secondAttemptResults = await this.searchForDocuments($, finalUrl);
          pdfUrls.push(...secondAttemptResults);
        }
      }
      
      // If still no documents, try one more time with longer wait
      if (pdfUrls.length === 0) {
        console.log('⏳ Still no documents found, waiting 5 more seconds...');
        await new Promise(resolve => setTimeout(resolve, 5000));
        
        console.log('🔄 Third attempt - final search...');
        const thirdAttemptResults = await this.searchForDocuments($, finalUrl);
        pdfUrls.push(...thirdAttemptResults);
      }
      
      // Remove duplicates and return
      const uniquePdfUrls = [...new Set(pdfUrls)];
      
      console.log('📊 Scraping Results:');
      console.log('   Total PDFs found (before deduplication):', pdfUrls.length);
      console.log('   Unique PDFs found:', uniquePdfUrls.length);
      console.log('   PDF URLs:', uniquePdfUrls);
      
      return uniquePdfUrls;
    } catch (error) {
      console.log('❌ Error during document scraping:', error.message);
      return [];
    }
  }

  /**
   * Helper method to search for documents in the parsed HTML
   * @param {Object} $ - Cheerio instance
   * @param {string} finalUrl - Final URL after redirects
   * @returns {Array} Array of found PDF URLs
   */
  async searchForDocuments($, finalUrl) {
    const pdfUrls = [];
    
    // Search specifically in the documents container
    console.log('🔍 Searching in #documents container...');
    const documentsContainer = $('#documents');
    console.log('   Documents container found:', documentsContainer.length > 0);
    
    $('#documents a[href*=".pdf"]').each((index, element) => {
      const href = $(element).attr('href');
      if (href && href.includes('.pdf')) {
        console.log('   ✅ Found PDF in documents container:', href);
        pdfUrls.push(href);
      }
    });

    // Search for specific EET document pattern in documents container
    console.log('🔍 Searching for EET document pattern in documents container...');
    $('#documents a[href*="product-images.eetgroup.com/documents/Doc_"]').each((index, element) => {
      const href = $(element).attr('href');
      if (href && href.includes('product-images.eetgroup.com/documents/Doc_')) {
        console.log('   ✅ Found EET document in documents container:', href);
        pdfUrls.push(href);
      }
    });

    // Fallback: Search for PDF links anywhere on the page
    console.log('🔍 Fallback: Searching for PDF links anywhere on the page...');
    $('a[href*=".pdf"]').each((index, element) => {
      const href = $(element).attr('href');
      if (href && href.includes('.pdf')) {
        const absoluteUrl = href.startsWith('http') ? href : new URL(href, finalUrl).href;
        console.log('   ✅ Found PDF anywhere on page:', absoluteUrl);
        pdfUrls.push(absoluteUrl);
      }
    });

    // Search in article elements that might contain documents
    console.log('🔍 Searching in article elements...');
    const articleElements = $('article[id="documents"], article:contains("Dokumenter"), article:contains("Documents")');
    console.log('   Article elements found:', articleElements.length);
    
    articleElements.find('a[href*=".pdf"]').each((index, element) => {
      const href = $(element).attr('href');
      if (href && href.includes('.pdf')) {
        console.log('   ✅ Found PDF in article element:', href);
        pdfUrls.push(href);
      }
    });

    // Search for any links containing "documents" or "docs"
    console.log('🔍 Searching for links containing "documents" or "docs"...');
    $('a[href*="documents"], a[href*="docs"]').each((index, element) => {
      const href = $(element).attr('href');
      if (href && (href.includes('documents') || href.includes('docs'))) {
        const absoluteUrl = href.startsWith('http') ? href : new URL(href, finalUrl).href;
        if (absoluteUrl.includes('.pdf') || absoluteUrl.includes('Doc_')) {
          console.log('   ✅ Found document link:', absoluteUrl);
          pdfUrls.push(absoluteUrl);
        }
      }
    });

    // Search in script tags for PDF URLs
    console.log('🔍 Searching in script tags...');
    $('script').each((index, element) => {
      const scriptContent = $(element).html();
      if (scriptContent) {
        const pdfMatches = scriptContent.match(/https?:\/\/[^\s"']+\.pdf/gi);
        if (pdfMatches) {
          pdfMatches.forEach(match => {
            console.log('   ✅ Found PDF in script:', match);
            pdfUrls.push(match);
          });
        }
      }
    });

    // Fallback: Search in raw HTML content for any PDF URLs
    console.log('🔍 Searching in raw HTML content...');
    const html = $.html();
    const rawPdfMatches = html.match(/https?:\/\/[^\s"']*\.pdf/gi);
    if (rawPdfMatches) {
      rawPdfMatches.forEach(match => {
        console.log('   ✅ Found PDF in raw HTML:', match);
        pdfUrls.push(match);
      });
    }

    // Search for EET-specific document patterns in raw HTML
    console.log('🔍 Searching for EET document patterns in raw HTML...');
    const eetDocMatches = html.match(/https?:\/\/[^\s"']*product-images\.eetgroup\.com[^\s"']*Doc_[^\s"']*/gi);
    if (eetDocMatches) {
      eetDocMatches.forEach(match => {
        console.log('   ✅ Found EET document in raw HTML:', match);
        pdfUrls.push(match);
      });
    }

    // Search for data attributes that might contain PDF URLs
    console.log('🔍 Searching for data attributes...');
    $('[data-pdf], [data-document], [data-file]').each((index, element) => {
      const dataPdf = $(element).attr('data-pdf');
      const dataDocument = $(element).attr('data-document');
      const dataFile = $(element).attr('data-file');
      
      [dataPdf, dataDocument, dataFile].forEach(url => {
        if (url && (url.includes('.pdf') || url.includes('Doc_'))) {
          const absoluteUrl = url.startsWith('http') ? url : new URL(url, finalUrl).href;
          console.log('   ✅ Found PDF in data attribute:', absoluteUrl);
          pdfUrls.push(absoluteUrl);
        }
      });
    });

    // Search for any element with class names that might indicate documents
    console.log('🔍 Searching for document-related class elements...');
    $('.document, .pdf, .file, .download, .attachment').each((index, element) => {
      const href = $(element).attr('href');
      const onclick = $(element).attr('onclick');
      
      if (href && (href.includes('.pdf') || href.includes('Doc_'))) {
        const absoluteUrl = href.startsWith('http') ? href : new URL(href, finalUrl).href;
        console.log('   ✅ Found PDF in document class element:', absoluteUrl);
        pdfUrls.push(absoluteUrl);
      }
      
      if (onclick && onclick.includes('.pdf')) {
        const pdfMatch = onclick.match(/https?:\/\/[^\s"']*\.pdf/gi);
        if (pdfMatch) {
          pdfMatch.forEach(match => {
            console.log('   ✅ Found PDF in onclick:', match);
            pdfUrls.push(match);
          });
        }
      }
    });

    return pdfUrls;
>>>>>>> 423ef1d2
  }

  /**
   * Map EET product data to Shopify product structure
   * @param {Object} eetProduct - EET product data
   * @returns {Promise<Object>} Shopify product structure
   */
  async mapEETToShopifyProduct(eetProduct) {
<<<<<<< HEAD
=======
    console.log(eetProduct);
>>>>>>> 423ef1d2
    try {
      logger.info('SHOPIFY_MAP', 'Mapping EET product to Shopify format', {
        varenr: eetProduct.varenr,
        beskrivelse: eetProduct.beskrivelse
      });

      // Combine descriptions for body HTML
      const descriptions = [];
      if (eetProduct.beskrivelse_2) descriptions.push(eetProduct.beskrivelse_2);
      if (eetProduct.beskrivelse_3) descriptions.push(eetProduct.beskrivelse_3);
      
      const bodyHtml = descriptions.length > 0 
        ? `<ul>${descriptions.map(desc => `<li>${desc}</li>`).join('')}</ul>`
        : '';

      // Convert weight from kg to kg (keep original unit)
      let weightInKg = null;
      let weightUnit = 'KILOGRAMS';
      if (eetProduct.bruttovaegt && eetProduct.bruttovaegt > 0) {
        const weightStr = String(eetProduct.bruttovaegt);
        const cleanWeight = weightStr.replace(',', '.');
        const weight = parseFloat(cleanWeight);
        if (weight > 0) {
          weightInKg = weight;
          weightUnit = 'KILOGRAMS';
        }
      }

      // Parse price (remove commas and convert to cents)
      let priceInCents = null;
      if (eetProduct.pris) {
        const priceStr = String(eetProduct.pris);
        const cleanPrice = priceStr.replace(',', '.');
        priceInCents = Math.round(parseFloat(cleanPrice) * 100);
      }

      // Parse stock quantity
      let stockQuantity = 0;
      if (eetProduct.lagerbeholdning) {
        const stockStr = String(eetProduct.lagerbeholdning);
        const cleanStock = stockStr.replace(',', '.');
        stockQuantity = parseInt(parseFloat(cleanStock));
      }

<<<<<<< HEAD
      // Document scraping will be done just before product creation
=======
      // Scrape document URLs from product page
      let documentUrls = [];
      if (eetProduct.item_product_link) {
        try {
          documentUrls = await this.scrapeProductDocuments(eetProduct.item_product_link);
        } catch (error) {
          logger.warn('SHOPIFY_MAP', 'Failed to scrape documents', {
            varenr: eetProduct.varenr,
            productUrl: eetProduct.item_product_link,
            error: error.message
          });
        }
      }
>>>>>>> 423ef1d2

      const shopifyProduct = {
        title: eetProduct.beskrivelse || `Product ${eetProduct.varenr}`,
        bodyHtml: bodyHtml,
        vendor: eetProduct.maerke_navn || '',
        productType: eetProduct.web_category_name || '',
        tags: [
          eetProduct.maerke_navn,
          eetProduct.web_category_name,
          eetProduct.varenr
        ].filter(Boolean).join(','),
        variants: [{
          sku: eetProduct.varenr,
          price: priceInCents ? (priceInCents / 100).toFixed(2) : '0.00',
          weight: weightInKg,
          weightUnit: weightUnit,
          barcode: eetProduct.ean_upc || '',
          inventoryQuantity: stockQuantity,
          inventoryManagement: 'SHOPIFY'
        }],
        metafields: [
          {
            namespace: 'streamsupply',
            key: 'brand',
            value: eetProduct.maerke_navn || '',
            type: 'single_line_text_field'
          },
          {
            namespace: 'streamsupply',
            key: 'mpn',
            value: eetProduct.manufacturer_part_no || '',
            type: 'single_line_text_field'
          },
          {
            namespace: 'streamsupply',
            key: 'incoming_date',
            value: eetProduct.forventet_levering || '',
            type: 'date'
          },
          {
            namespace: 'streamsupply',
            key: 'category_id',
            value: eetProduct.web_category_id || '',
            type: 'single_line_text_field'
          },
          {
            namespace: 'streamsupply',
            key: 'docs',
            value: eetProduct.item_product_link || '',
            type: 'url'
          },
<<<<<<< HEAD
          // Documents metafield will be added just before product creation
=======
          {
            namespace: 'streamsupply',
            key: 'documents',
            value: JSON.stringify(documentUrls),
            type: 'json'
          }
>>>>>>> 423ef1d2
        ].filter(metafield => metafield.value), // Only include metafields with values
        images: eetProduct.web_picture_url ? [{
          src: eetProduct.web_picture_url,
          altText: eetProduct.beskrivelse || `Product ${eetProduct.varenr}`
        }] : []
      };

      logger.info('SHOPIFY_MAP', 'EET product mapped successfully', {
        varenr: eetProduct.varenr,
        title: shopifyProduct.title,
        vendor: shopifyProduct.vendor,
        price: shopifyProduct.variants[0].price,
        stock: shopifyProduct.variants[0].inventoryQuantity,
        metafieldsCount: shopifyProduct.metafields.length,
        hasImage: shopifyProduct.images.length > 0,
        documentsCount: documentUrls.length
      });

      return shopifyProduct;
    } catch (error) {
      logger.error('SHOPIFY_MAP', 'Failed to map EET product', {
        varenr: eetProduct.varenr,
        error: error.message
      });
      throw error;
    }
  }

  /**
   * Find product by SKU in existing products
   * @param {string} sku - Product SKU to search for
   * @param {Array} existingProducts - Array of existing Shopify products
   * @returns {Object|null} Found product or null
   */
  findProductBySKU(sku, existingProducts) {
    try {
      if (isLoggingEnabled) {
        logger.info('SHOPIFY_FIND', 'Searching for product by SKU', { sku });
      }

      // Search through products with the updated structure
      for (const product of existingProducts) {
        if (product.variants && product.variants.nodes) {
          for (const variant of product.variants.nodes) {
            // Check both variant.sku and variant.inventoryItem.sku for compatibility
            if ((variant.inventoryItem && variant.inventoryItem.sku === sku)) {
              if (isLoggingEnabled) {
                logger.info('SHOPIFY_FIND', 'Product found by SKU', {
                  sku,
                  productId: product.id,
                  title: product.title,
                  variantPrice: variant.price,
                  variantBarcode: variant.barcode
                });
              }
              return product;
            }
          }
        }
      }

      if (isLoggingEnabled) {
        logger.info('SHOPIFY_FIND', 'Product not found by SKU', { sku });
      }
      return null;
    } catch (error) {
      if (isLoggingEnabled) {
        logger.error('SHOPIFY_FIND', 'Failed to find product by SKU', {
          sku,
          error: error.message
        });
      }
      throw error;
    }
  }

  /**
   * Run any GraphQL query/mutation
   * @param {string} query - GraphQL query or mutation
   * @param {Object} variables - Variables for the query
   * @returns {Promise<Object>} GraphQL response
   */
  async runGraphQL(query, variables = {}) {
    try {
      // logger.info('SHOPIFY_GRAPHQL', 'Executing GraphQL query', {
      //   query: query.substring(0, 200) + '...',
      //   variables
      // });

      const response = await fetch(this.apiUrl, {
        method: 'POST',
        headers: {
          'Content-Type': 'application/json',
          'X-Shopify-Access-Token': this.accessToken
        },
        body: JSON.stringify({
          query,
          variables
        })
      });

      if (!response.ok) {
        throw new Error(`HTTP error! status: ${response.status}`);
      }

      const data = await response.json();
      
      if (data.errors) {
        console.log(query);
        logger.info('SHOPIFY_GRAPHQL', 'GraphQL errors', {
          errors: data.errors,
          query: query.substring(0, 100) + '...'
        });
        logger.error('SHOPIFY_GRAPHQL', 'GraphQL errors', {
          errors: data.errors,
          query: query.substring(0, 100) + '...'
        });
        throw new Error(`GraphQL errors: ${data.errors.map(e => e.message).join(', ')}`);
      }

      // wait until the API request limit is restored.
      if (data.extensions.cost.currentlyAvailable < 1000) {
        await new Promise(setTimeout(resolve, (data.extensions.cost.maximumAvailable - data.extensions.cost.currentlyAvailable) / data.extensions.cost.restoreRate * 1000));
      }

      logger.info('SHOPIFY_GRAPHQL', 'GraphQL query executed successfully', {
        hasData: !!data.data
      });

      return data;
    } catch (error) {
      logger.error('SHOPIFY_GRAPHQL', 'GraphQL execution failed', {
        error: error.message,
        query: query.substring(0, 100) + '...',
        variables
      });
      throw error;
    }
  }

  /**
   * Get all products from Shopify
   * @param {number} limit - Number of products to fetch (default: 50, max: 250)
   * @param {string} cursor - Pagination cursor for next page
   * @returns {Promise<Object>} Products data with pagination info
   */
  async getProducts(limit = 50, cursor = null) {
    try {
      logger.info('SHOPIFY', 'Getting all products', { limit, hasCursor: !!cursor });

      const query = `
        query getProducts($first: Int!, $after: String) {
          products(first: $first, after: $after) {
            edges {
              node {
                id
                title
                status
                variants(first: 10) {
                  nodes {
                    id
                    barcode
                    price
                    inventoryQuantity
                    inventoryItem {
                      id
                      sku
                      inventoryLevels(first: 10) {
                        nodes {
                          location {
                            id
                          }
                        }
                      }
                    }
                  }
                }
              }
              cursor
            }
            pageInfo {
              hasNextPage
              hasPreviousPage
              startCursor
              endCursor
            }
          }
        }
      `;

      const variables = {
        first: Math.min(limit, 250), // Shopify max limit is 250
        after: cursor
      };

      const response = await this.runGraphQL(query, variables);
      
      const products = response.data.products.edges.map(edge => edge.node);
      const pageInfo = response.data.products.pageInfo;

      logger.info('SHOPIFY', 'Products retrieved successfully', {
        count: products.length,
        hasNextPage: pageInfo.hasNextPage,
        hasPreviousPage: pageInfo.hasPreviousPage
      });

      return {
        products,
        pageInfo,
        totalCount: products.length
      };
    } catch (error) {
      logger.error('SHOPIFY', 'Failed to get all products', {
        limit,
        cursor,
        error: error.message
      });
      throw error;
    }
  }

  /**
   * Get ALL products from Shopify by repeatedly executing queries
   * This will fetch all products regardless of total count
   * @param {number} batchSize - Number of products per batch (default: 250, max: 250)
   * @returns {Promise<Array>} Array of all products
   */
  async getAllProducts(batchSize = 250) {
    try {
      logger.info('SHOPIFY', 'Starting complete product fetch', { batchSize });

      let allProducts = [];
      let cursor = null;
      let hasNextPage = true;
      let batchCount = 0;

      while (hasNextPage) {
        batchCount++;
        logger.info('SHOPIFY', `Fetching batch ${batchCount}`, { 
          batchNumber: batchCount,
          currentTotal: allProducts.length,
          hasCursor: !!cursor 
        });

        const result = await this.getProducts(batchSize, cursor);
        
        allProducts = allProducts.concat(result.products);
        hasNextPage = result.pageInfo.hasNextPage;
        cursor = result.pageInfo.endCursor;

        logger.info('SHOPIFY', `Batch ${batchCount} completed`, {
          batchProducts: result.products.length,
          totalProducts: allProducts.length,
          hasNextPage
        });

        // Add small delay to avoid rate limiting
        if (hasNextPage) {
          await new Promise(resolve => setTimeout(resolve, 100));
        }
      }

      logger.info('SHOPIFY', 'Complete product fetch finished', {
        totalBatches: batchCount,
        totalProducts: allProducts.length
      });

      return allProducts;
    } catch (error) {
      logger.error('SHOPIFY', 'Failed to get all products completely', {
        batchSize,
        error: error.message
      });
      throw error;
    }
  }

  /**
   * Create a new product in Shopify
   * @param {Object} productData - Shopify product data
   * @returns {Promise<Object>} Created product
   */
  async createProduct(productData) {
    try {
      // Scrape document URLs just before creating the product
      let documentUrls = [];
      const productUrl = productData.metafields?.find(mf => mf.key === 'docs')?.value;

      if (isLoggingEnabled) {
        logger.info('SHOPIFY_CREATE', 'Creating new product', {
          title: productData.title,
          sku: productData.variants[0]?.sku,
          hasProductUrl: !!productUrl
        });
      }
      if (productUrl) {
        try {
          console.log('🔍 Scraping documents for product:', productData.title);
          documentUrls = await this.scrapeProductDocuments(productUrl);
          console.log('✅ Scraped documents:', documentUrls.length, 'found');
        } catch (error) {
          logger.warn('SHOPIFY_CREATE', 'Failed to scrape documents', {
            title: productData.title,
            productUrl: productUrl,
            error: error.message
          });
        }
      }

      // Add documents metafield if documents were found
      if (documentUrls.length > 0) {
        if (!productData.metafields) {
          productData.metafields = [];
        }
        productData.metafields.push({
          namespace: 'streamsupply',
          key: 'documents',
          value: JSON.stringify(documentUrls),
          type: 'json'
        });
        
        if (isLoggingEnabled) {
          logger.info('SHOPIFY_CREATE', 'Added documents metafield', {
            title: productData.title,
            documentsCount: documentUrls.length,
            documents: documentUrls
          });
        }
      }

      // Extract data from productData
      const title = productData.title || '';
      const vendor = productData.vendor || '';
      const descriptionHtml = productData.bodyHtml || '';
      const imageUrl = productData.images && productData.images.length > 0 ? productData.images[0].src : null;
      
      // Build metafields array
      const metafields = productData.metafields ? productData.metafields.map(mf => {
        // Properly escape the value for GraphQL
        const escapedValue = mf.value.replace(/\\/g, '\\\\').replace(/"/g, '\\"').replace(/\n/g, '\\n').replace(/\r/g, '\\r');
        return `{
          key: "${mf.key}",
          namespace: "${mf.namespace}",
          value: "${escapedValue}"
        }`;
      }).join(',') : '';

      // create product mutation
      const mutation = `
        mutation {
          productCreate(
            ${imageUrl ? `media: { originalSource: "${imageUrl}", mediaContentType: IMAGE }` : ''}
            product: {
              title: "${title}",
              status: ACTIVE,
              vendor: "${vendor}",
              descriptionHtml: "${descriptionHtml}",
              ${metafields ? `metafields: [${metafields}]` : ''}
            }
          ) {
            userErrors {
              field
              message
            }
            product {
              id
              title
              variants(first: 50) {
                nodes {
                  id
                  price
                  inventoryQuantity
                  barcode
                  inventoryItem {
                    id
                    inventoryLevels(first: 10) {
                      nodes {
                        location {
                          id
                        }
                      }
                    }
                  }
                }
              }
            }
          }
        }
      `;

      const response = await this.runGraphQL(mutation);
      console.log("response", response.data.productCreate.userErrors);

      if (response.data.productCreate.userErrors.length > 0) {
        const errors = response.data.productCreate.userErrors;
        if (isLoggingEnabled) {
          logger.error('SHOPIFY_CREATE', 'Product creation failed with user errors', {
            title: productData.title,
            errors
          });
        }
        throw new Error(`Product creation failed: ${errors.map(e => e.message).join(', ')}`);
      }

      const createdProduct = response.data.productCreate.product;

      // Update variant with SKU, barcode, and price, product weight, product weight unit
      if (createdProduct.variants.nodes.length > 0) {
        const variant = createdProduct.variants.nodes[0];
        const adjustedPrice = productData.variants[0].price;
        const barcode = productData.variants[0].barcode || '';
        const sku = productData.variants[0].sku || '';

        const updateMutation = `
          mutation {
            productVariantsBulkUpdate(
              productId: "${createdProduct.id}"
              variants: {
                price: "${adjustedPrice}",
                id: "${variant.id}",
                barcode: "${barcode}",
                inventoryItem: {
                  sku: "${sku}", 
                  tracked: true,
                  measurement: {
                    weight: {
                      value: ${productData.variants[0].weight},
                      unit: ${productData.variants[0].weightUnit}
                    }
                  }
                }
              }
            ) {
              userErrors {
                code
                field
                message
              }
              productVariants {
                price
                barcode
                id
              }
            }
          }
        `;

        try {
          const updateResponse = await this.runGraphQL(updateMutation);
          console.log("Variant update response:", updateResponse.data.productVariantsBulkUpdate.userErrors);

          if (updateResponse.data.productVariantsBulkUpdate.userErrors.length > 0) {
            const updateErrors = updateResponse.data.productVariantsBulkUpdate.userErrors;
            if (isLoggingEnabled) {
              logger.error('SHOPIFY_UPDATE', 'Variant update failed with user errors', {
                productId: createdProduct.id,
                sku: sku,
                errors: updateErrors
              });
            }
            console.log("Variant update errors:", updateErrors);
          } else {
            if (isLoggingEnabled) {
              logger.info('SHOPIFY_UPDATE', 'Variant updated successfully', {
                productId: createdProduct.id,
                sku: sku,
                price: adjustedPrice,
                barcode: barcode
              });
            }
          }
        } catch (updateError) {
          if (isLoggingEnabled) {
            logger.error('SHOPIFY_UPDATE', 'Failed to update variant', {
              productId: createdProduct.id,
              sku: sku,
              error: updateError.message
            });
          }
          console.log("Variant update error:", updateError.message);
        }
      }

      // Update inventory quantity
      if (createdProduct.variants.nodes.length > 0) {
        const variant = createdProduct.variants.nodes[0];
        const inventoryQuantity = productData.variants[0].inventoryQuantity || 0;

        if (variant.inventoryItem && variant.inventoryItem.inventoryLevels.nodes.length > 0) {
          const inventoryItemId = variant.inventoryItem.id;
          const locationId = variant.inventoryItem.inventoryLevels.nodes[0].location.id;

          const inventoryMutation = `
            mutation {
              inventoryAdjustQuantities(
                input: {
                  name: "available",
                  changes: {
                    delta: ${inventoryQuantity},
                    inventoryItemId: "${inventoryItemId}",
                    locationId: "${locationId}"
                  },
                  reason: "restock"
                }
              ) {
                userErrors {
                  code
                  field
                  message
                }
                inventoryAdjustmentGroup {
                  id
                }
              }
            }
          `;

          try {
            const inventoryResponse = await this.runGraphQL(inventoryMutation);

            if (inventoryResponse.data.inventoryAdjustQuantities.userErrors.length > 0) {
              const inventoryErrors = inventoryResponse.data.inventoryAdjustQuantities.userErrors;
              if (isLoggingEnabled) {
                logger.error('SHOPIFY_INVENTORY', 'Inventory update failed with user errors', {
                  productId: createdProduct.id,
                  sku: productData.variants[0].sku,
                  quantity: inventoryQuantity,
                  errors: inventoryErrors
                });
              }
            } else {
              if (isLoggingEnabled) {
                logger.info('SHOPIFY_INVENTORY', 'Inventory updated successfully', {
                  productId: createdProduct.id,
                  sku: productData.variants[0].sku,
                  quantity: inventoryQuantity,
                  adjustmentGroupId: inventoryResponse.data.inventoryAdjustQuantities.inventoryAdjustmentGroup.id
                });
              }
            }
          } catch (inventoryError) {
            if (isLoggingEnabled) {
              logger.error('SHOPIFY_INVENTORY', 'Failed to update inventory', {
                productId: createdProduct.id,
                sku: productData.variants[0].sku,
                quantity: inventoryQuantity,
                error: inventoryError.message
              });
            }
            console.log("Inventory update error:", inventoryError.message);
          }
        } else {
          if (isLoggingEnabled) {
            logger.warn('SHOPIFY_INVENTORY', 'No inventory item or location found for variant', {
              productId: createdProduct.id,
              sku: productData.variants[0].sku,
              hasInventoryItem: !!variant.inventoryItem,
              hasInventoryLevels: variant.inventoryItem ? variant.inventoryItem.inventoryLevels.nodes.length > 0 : false
            });
          }
        }
      }

      // Update stock object immediately after product creation
      if (createdProduct.variants.nodes.length > 0) {
        const sku = productData.variants[0].sku || '';
        const stockObject = {
          sku: sku,
          quantity: productData.variants[0].inventoryQuantity || 0,
          price: productData.variants[0].price,
          barcode: productData.variants[0].barcode || '',
          weight: productData.variants[0].weight,
          weightUnit: productData.variants[0].weightUnit
        };

        try {
          console.log('📦 Updating stock object for product:', createdProduct.title);
          const stockUpdateResult = await this.updateStockObject(sku, stockObject, createdProduct);
          
          if (stockUpdateResult.success) {
            console.log('✅ Stock object updated successfully for SKU:', sku);
          } else {
            console.log('❌ Stock object update failed for SKU:', sku, stockUpdateResult.error);
          }
        } catch (stockError) {
          console.log('❌ Error updating stock object for SKU:', sku, stockError.message);
          if (isLoggingEnabled) {
            logger.error('SHOPIFY_STOCK_OBJECT', 'Failed to update stock object', {
              productId: createdProduct.id,
              sku: sku,
              error: stockError.message
            });
          }
        }
      }
      
      if (isLoggingEnabled) {
        logger.info('SHOPIFY_CREATE', 'Product created successfully', {
          productId: createdProduct.id,
          title: createdProduct.title,
          variantsCount: createdProduct.variants.nodes.length
        });
      }

      return createdProduct;
    } catch (error) {
      if (isLoggingEnabled) {
        logger.error('SHOPIFY_CREATE', 'Failed to create product', {
          title: productData.title,
          error: error.message
        });
      }
      throw error;
    }
  }

  /**
   * Make a single product draft
   * @param {Object} product - Shopify product to make draft
   * @returns {Promise<Object>} Draft result with success/error info
   */
  async makeProductDraft(product) {
    try {
      const firstSku = product.variants.nodes[0]?.sku || 'unknown';
      
      if (isLoggingEnabled) {
        logger.info('SHOPIFY_DRAFT', 'Making product draft', {
          sku: firstSku,
          title: product.title,
          productId: product.id
        });
      }

      const draftMutation = `
        mutation {
          productUpdate(input: {
            id: "${product.id}",
            status: DRAFT
          }) {
            userErrors {
              field
              message
            }
            product {
              id
              title
              status
            }
          }
        }
      `;

      const draftResponse = await this.runGraphQL(draftMutation);

      if (draftResponse.data.productUpdate.userErrors.length > 0) {
        const errors = draftResponse.data.productUpdate.userErrors;
        
        if (isLoggingEnabled) {
          logger.error('SHOPIFY_DRAFT', 'Product draft failed with user errors', {
            sku: firstSku,
            title: product.title,
            errors
          });
        }

        return {
          success: false,
          sku: firstSku,
          title: product.title,
          error: errors.map(e => e.message).join(', ')
        };
      } else {
        if (isLoggingEnabled) {
          logger.info('SHOPIFY_DRAFT', 'Product made draft successfully', {
            sku: firstSku,
            title: product.title,
            productId: product.id
          });
        }

        return {
          success: true,
          sku: firstSku,
          title: product.title,
          productId: product.id
        };
      }

    } catch (error) {
      const firstSku = product.variants.nodes[0]?.sku || 'unknown';
      
      if (isLoggingEnabled) {
        logger.error('SHOPIFY_DRAFT', 'Failed to make product draft', {
          sku: firstSku,
          title: product.title,
          error: error.message
        });
      }

      return {
        success: false,
        sku: firstSku,
        title: product.title,
        error: error.message
      };
    }
  }

  /**
   * Make Shopify products that are not in EET list into drafts
   * @param {Array} shopifyProducts - Array of all Shopify products
   * @param {Array} eetProducts - Array of EET products
   * @returns {Promise<Object>} Draft process results
   */
  async makeOrphanedProductsDraft(shopifyProducts, eetProducts) {
    try {
      if (isLoggingEnabled) {
        logger.info('SHOPIFY_DRAFT', 'Starting to identify orphaned products');
      }

      // Create EET SKU set for fast lookup
      const eetSkus = new Set(eetProducts.map(p => p.varenr));
      
      // Find Shopify products not in EET list (excluding already draft products)
      let alreadyDraftCount = 0;
      const shopifyProductsNotInEET = shopifyProducts.filter(shopifyProduct => {
        // Skip if product is already in draft status
        if (shopifyProduct.status === 'DRAFT') {
          alreadyDraftCount++;
          return false;
        }
        
        if (shopifyProduct.variants && shopifyProduct.variants.nodes) {
          return shopifyProduct.variants.nodes.some(variant => 
            variant.inventoryItem && variant.inventoryItem.sku && !eetSkus.has(variant.inventoryItem.sku)
          );
        }
        return false;
      });

      if (isLoggingEnabled) {
        if (alreadyDraftCount > 0) {
          logger.info('SHOPIFY_DRAFT', 'Skipped already draft products', {
            count: alreadyDraftCount
          });
        }
      }

      if (shopifyProductsNotInEET.length === 0) {
        return {
          totalProducts: 0,
          successCount: 0,
          errorCount: 0,
          errors: []
        };
      }
      
      if (isLoggingEnabled) {
        logger.info('SHOPIFY_DRAFT', 'Starting to make products draft', {
          count: shopifyProductsNotInEET.length
        });
      }

      let draftSuccessCount = 0;
      let draftErrorCount = 0;
      const draftErrors = [];

      for (const product of shopifyProductsNotInEET) {
        const result = await this.makeProductDraft(product);

        if (result.success) {
          draftSuccessCount++;
        } else {
          draftErrorCount++;
          draftErrors.push({
            sku: result.sku,
            title: result.title,
            error: result.error
          });
          console.log(`❌ Failed to make draft: ${result.title} - ${result.error}`);
        }

        await new Promise(resolve => setTimeout(resolve, 200));
      }

      if (isLoggingEnabled) {
        logger.info('SHOPIFY_DRAFT', 'Draft process completed', {
          totalProducts: shopifyProductsNotInEET.length,
          successCount: draftSuccessCount,
          errorCount: draftErrorCount,
          errors: draftErrors.length > 0 ? draftErrors : undefined
        });
      }


      return {
        totalProducts: shopifyProductsNotInEET.length,
        successCount: draftSuccessCount,
        errorCount: draftErrorCount,
        errors: draftErrors
      };

    } catch (error) {
      if (isLoggingEnabled) {
        logger.error('SHOPIFY_DRAFT', 'Draft process failed', {
          error: error.message,
          stack: error.stack
        });
      }
      throw error;
    }
  }

  /**
   * Update product inventory quantity only
   * @param {string} sku - Product SKU to update
   * @param {number} newQuantity - New inventory quantity
   * @param {Array} shopifyProducts - Array of all Shopify products
   * @returns {Promise<Object>} Update result
   */
  async updateProductQuantity(sku, newQuantity, product) {
    try {
      if (isLoggingEnabled) {
        logger.info('SHOPIFY_UPDATE_INVENTORY', 'Starting inventory update', {
          sku,
          newQuantity
        });
      }
      
      if (!product) {
        const error = `Product with SKU ${sku} not found`;
        if (isLoggingEnabled) {
          logger.warn('SHOPIFY_UPDATE_INVENTORY', 'Product not found', { sku });
        }
        return { success: false, error };
      }

      const variant = product.variants.nodes[0];
      if (!variant) {
        const error = `No variants found for product ${sku}`;
        if (isLoggingEnabled) {
          logger.error('SHOPIFY_UPDATE_INVENTORY', 'No variants found', { sku, productId: product.id });
        }
        return { success: false, error };
      }

      // Update inventory if provided
      if (newQuantity !== null && newQuantity !== undefined && variant.inventoryItem && variant.inventoryQuantity !== newQuantity) {
        try {
          if (variant.inventoryItem.inventoryLevels.nodes.length > 0) {
            // inventoryQuantity = old quantity - new quantity
            const oldQuantity = variant.inventoryQuantity;
            const inventoryQuantity = newQuantity - oldQuantity;

            const inventoryMutation = `
              mutation {
                inventoryAdjustQuantities(
                  input: {
                    name: "available",
                    changes: {
                      delta: ${inventoryQuantity},
                      inventoryItemId: "${variant.inventoryItem.id}",
                      locationId: "${variant.inventoryItem.inventoryLevels.nodes[0].location.id}"
                    },
                    reason: "restock"
                  }
                ) {
                  userErrors {
                    code
                    field
                    message
                  }
                  inventoryAdjustmentGroup {
                    id
                  }
                }
              }
            `;

            const inventoryResponse = await this.runGraphQL(inventoryMutation);

            if (inventoryResponse.data.inventoryAdjustQuantities.userErrors.length > 0) {
              const errors = inventoryResponse.data.inventoryAdjustQuantities.userErrors;
              const errorMessage = `Inventory update failed: ${errors.map(e => e.message).join(', ')}`;
              
              if (isLoggingEnabled) {
                logger.error('SHOPIFY_UPDATE_INVENTORY', 'Inventory update failed', {
                  sku,
                  productId: product.id,
                  quantity: newQuantity,
                  errors
                });
              }
              
              return { success: false, sku, error: errorMessage };
            } else {
              if (isLoggingEnabled) {
                logger.info('SHOPIFY_UPDATE_INVENTORY', 'Inventory updated successfully', {
                  sku,
                  productId: product.id,
                  quantity: newQuantity,
                  adjustmentGroupId: inventoryResponse.data.inventoryAdjustQuantities.inventoryAdjustmentGroup.id
                });
              }
              
              return {
                success: true,
                sku,
                productId: product.id,
                quantity: newQuantity,
                adjustmentGroupId: inventoryResponse.data.inventoryAdjustQuantities.inventoryAdjustmentGroup.id
              };
            }
          } else {
            const error = 'No inventory location found for product';
            
            if (isLoggingEnabled) {
              logger.warn('SHOPIFY_UPDATE_INVENTORY', 'No inventory location found', {
                sku,
                productId: product.id
              });
            }
            
            return { success: false, sku, error };
          }
        } catch (error) {
          const errorMessage = `Inventory update error: ${error.message}`;
          
          if (isLoggingEnabled) {
            logger.error('SHOPIFY_UPDATE_INVENTORY', 'Inventory update exception', {
              sku,
              productId: product.id,
              error: error.message
            });
          }
          
          return { success: false, sku, error: errorMessage };
        }
      } else {
        const error = 'No inventory item found or quantity not provided';
        
        if (isLoggingEnabled) {
          logger.warn('SHOPIFY_UPDATE_INVENTORY', 'No inventory item or quantity', {
            sku,
            productId: product.id,
            hasInventoryItem: !!variant.inventoryItem,
            quantity: newQuantity
          });
        }
        
        return { success: false, sku, error };
      }

    } catch (error) {
      if (isLoggingEnabled) {
        logger.error('SHOPIFY_UPDATE_INVENTORY', 'Update failed', {
          sku,
          error: error.message,
          stack: error.stack
        });
      }
      return {
        success: false,
        sku,
        error: error.message
      };
    }
  }

  /**
   * Update product price only
   * @param {string} sku - Product SKU to update
   * @param {number} newPrice - New price in cents (will be converted to decimal)
   * @param {Array} shopifyProducts - Array of all Shopify products
   * @returns {Promise<Object>} Update result
   */
  async updateProductPrice(sku, newPrice, product) {
    try {
      if (isLoggingEnabled) {
        logger.info('SHOPIFY_UPDATE_PRICE', 'Starting price update', {
          sku,
          newPrice
        });
      }
      
      if (!product) {
        const error = `Product with SKU ${sku} not found`;
        if (isLoggingEnabled) {
          logger.warn('SHOPIFY_UPDATE_PRICE', 'Product not found', { sku });
        }
        return { success: false, error };
      }

      const variant = product.variants.nodes[0];
      if (!variant) {
        const error = `No variants found for product ${sku}`;
        if (isLoggingEnabled) {
          logger.error('SHOPIFY_UPDATE_PRICE', 'No variants found', { sku, productId: product.id });
        }
        return { success: false, error };
      }

      // Update price if provided
      if (newPrice !== null && newPrice !== undefined && variant.price !== newPrice) {
        try {
          const priceInDecimal = (newPrice / 100).toFixed(2);
          
          const priceUpdateMutation = `
            mutation {
              productVariantsBulkUpdate(
                productId: "${product.id}"
                variants: {
                  id: "${variant.id}",
                  price: "${priceInDecimal}"
                }
              ) {
                userErrors {
                  code
                  field
                  message
                }
                productVariants {
                  id
                  price
                }
              }
            }
          `;

          const priceResponse = await this.runGraphQL(priceUpdateMutation);
          
          if (priceResponse.data.productVariantsBulkUpdate.userErrors.length > 0) {
            const errors = priceResponse.data.productVariantsBulkUpdate.userErrors;
            const errorMessage = `Price update failed: ${errors.map(e => e.message).join(', ')}`;
            
            if (isLoggingEnabled) {
              logger.error('SHOPIFY_UPDATE_PRICE', 'Price update failed', {
                sku,
                productId: product.id,
                errors
              });
            }
            
            return { success: false, sku, error: errorMessage };
          } else {
            if (isLoggingEnabled) {
              logger.info('SHOPIFY_UPDATE_PRICE', 'Price updated successfully', {
                sku,
                productId: product.id,
                oldPrice: variant.price,
                newPrice: priceInDecimal
              });
            }
            
            return {
              success: true,
              sku,
              productId: product.id,
              oldPrice: variant.price,
              newPrice: priceInDecimal
            };
          }
        } catch (error) {
          const errorMessage = `Price update error: ${error.message}`;
          
          if (isLoggingEnabled) {
            logger.error('SHOPIFY_UPDATE_PRICE', 'Price update exception', {
              sku,
              productId: product.id,
              error: error.message
            });
          }
          
          return { success: false, sku, error: errorMessage };
        }
      } else {
        const error = 'Price not provided';
        
        if (isLoggingEnabled) {
          logger.warn('SHOPIFY_UPDATE_PRICE', 'No price provided', {
            sku,
            productId: product.id,
            price: newPrice
          });
        }
        
        return { success: false, sku, error };
      }

    } catch (error) {
      if (isLoggingEnabled) {
        logger.error('SHOPIFY_UPDATE_PRICE', 'Update failed', {
          sku,
          error: error.message,
          stack: error.stack
        });
      }
      return {
        success: false,
        sku,
        error: error.message
      };
    }
  }

  /**
   * 
   */
  async updateStockObject(sku, stockObject, product) {
    try {
      if (isLoggingEnabled) {
        logger.info('SHOPIFY_UPDATE_STOCK_OBJECT', 'Starting stock object update', {
          sku,
          stockObject
        });
      }

      if (!product) {
        const error = `Product with SKU ${sku} not found`;
        if (isLoggingEnabled) {
          logger.warn('SHOPIFY_UPDATE_STOCK_OBJECT', 'Product not found', { sku });
        }
        return { success: false, error };
      }

      const stockObjectMutation = `
        mutation productUpdate {
          productUpdate(
            product: {
              metafields: {
                key: "stock_object",
                namespace: "streamsupply",
                value: "${JSON.stringify(stockObject).replace(/"/g, '\\"').replace(/'/g, '\\\'')}"
              },
              id: "${product.id}"
            }
          ) {
            product {
              id
            }
            userErrors {
              field
              message
            }
          }
        }
      `;

      const stockObjectResponse = await this.runGraphQL(stockObjectMutation);

      if (stockObjectResponse.data.productUpdate.userErrors.length > 0) {
        const errors = stockObjectResponse.data.productUpdate.userErrors;
        const errorMessage = `Stock object update failed: ${errors.map(e => e.message).join(', ')}`;
        return { success: false, sku, error: errorMessage };
      } else {
        return { success: true, sku };
      }

    } catch (error) {
      if (isLoggingEnabled) {
        logger.error('SHOPIFY_UPDATE_STOCK_OBJECT', 'Update failed', {
          sku,
          error: error.message,
          stack: error.stack
        });
      }
      return { success: false, sku, error: error.message };
    }
  }
}

export default ShopifyClient;<|MERGE_RESOLUTION|>--- conflicted
+++ resolved
@@ -1,11 +1,7 @@
 import logger from './logger.js';
 import fetch from 'node-fetch';
 import dotenv from 'dotenv';
-<<<<<<< HEAD
 import { chromium } from 'playwright';
-=======
-import * as cheerio from 'cheerio';
->>>>>>> 423ef1d2
 
 // Load environment variables
 dotenv.config();
@@ -26,16 +22,11 @@
   }
 
   /**
-<<<<<<< HEAD
    * Scrape PDF document URLs from a product page using Playwright
-=======
-   * Scrape PDF document URLs from a product page
->>>>>>> 423ef1d2
    * @param {string} productUrl - URL of the product page to scrape
    * @returns {Promise<Array>} Array of PDF URLs found on the page
    */
   async scrapeProductDocuments(productUrl) {
-<<<<<<< HEAD
     if (!productUrl) {
       console.log('❌ No product URL provided for document scraping');
       return [];
@@ -239,256 +230,6 @@
         await page.waitForTimeout(200);
       }
     }
-=======
-    try {
-      if (!productUrl) {
-        console.log('❌ No product URL provided for document scraping');
-        return [];
-      }
-
-      console.log('🔍 Starting document scraping for URL:', productUrl);
-
-      const response = await fetch(productUrl, {
-        method: 'GET',
-        redirect: 'follow',
-        headers: {
-          'User-Agent': 'Mozilla/5.0 (Windows NT 10.0; Win64; x64) AppleWebKit/537.36 (KHTML, like Gecko) Chrome/120.0.0.0 Safari/537.36',
-          'Accept': 'text/html,application/xhtml+xml,application/xml;q=0.9,image/webp,*/*;q=0.8',
-          'Accept-Language': 'en-US,en;q=0.5',
-          'Accept-Encoding': 'gzip, deflate, br',
-          'Connection': 'keep-alive',
-          'Upgrade-Insecure-Requests': '1'
-        }
-      });
-
-      if (!response.ok) {
-        console.log('❌ HTTP error! status:', response.status);
-        return [];
-      }
-
-      const finalUrl = response.url;
-      console.log('✅ Redirect successful:');
-      console.log('   Original URL:', productUrl);
-      console.log('   Final URL:', finalUrl);
-      
-      const html = await response.text();
-      let $ = cheerio.load(html);
-      
-      console.log('📄 Page loaded successfully:');
-      console.log('   Title:', $('title').text());
-      console.log('   HTML length:', html.length);
-      console.log('   Total links found:', $('a').length);
-      
-      const pdfUrls = [];
-      
-      // First attempt - immediate search
-      console.log('🔄 First attempt - immediate search...');
-      const firstAttemptResults = await this.searchForDocuments($, finalUrl);
-      pdfUrls.push(...firstAttemptResults);
-      
-      // If no documents found, wait and try again (for slow-loading content)
-      if (pdfUrls.length === 0) {
-        console.log('⏳ No documents found in first attempt, waiting 3 seconds for dynamic content...');
-        await new Promise(resolve => setTimeout(resolve, 3000));
-        
-        // Re-fetch the page to get updated content
-        console.log('🔄 Second attempt - re-fetching page...');
-        const retryResponse = await fetch(finalUrl, {
-          method: 'GET',
-          redirect: 'follow',
-          headers: {
-            'User-Agent': 'Mozilla/5.0 (Windows NT 10.0; Win64; x64) AppleWebKit/537.36 (KHTML, like Gecko) Chrome/120.0.0.0 Safari/537.36',
-            'Accept': 'text/html,application/xhtml+xml,application/xml;q=0.9,image/webp,*/*;q=0.8',
-            'Accept-Language': 'en-US,en;q=0.5',
-            'Accept-Encoding': 'gzip, deflate, br',
-            'Connection': 'keep-alive',
-            'Upgrade-Insecure-Requests': '1'
-          }
-        });
-        
-        if (retryResponse.ok) {
-          const retryHtml = await retryResponse.text();
-          $ = cheerio.load(retryHtml);
-          console.log('📄 Page re-fetched successfully:');
-          console.log('   HTML length:', retryHtml.length);
-          console.log('   Total links found:', $('a').length);
-          
-          const secondAttemptResults = await this.searchForDocuments($, finalUrl);
-          pdfUrls.push(...secondAttemptResults);
-        }
-      }
-      
-      // If still no documents, try one more time with longer wait
-      if (pdfUrls.length === 0) {
-        console.log('⏳ Still no documents found, waiting 5 more seconds...');
-        await new Promise(resolve => setTimeout(resolve, 5000));
-        
-        console.log('🔄 Third attempt - final search...');
-        const thirdAttemptResults = await this.searchForDocuments($, finalUrl);
-        pdfUrls.push(...thirdAttemptResults);
-      }
-      
-      // Remove duplicates and return
-      const uniquePdfUrls = [...new Set(pdfUrls)];
-      
-      console.log('📊 Scraping Results:');
-      console.log('   Total PDFs found (before deduplication):', pdfUrls.length);
-      console.log('   Unique PDFs found:', uniquePdfUrls.length);
-      console.log('   PDF URLs:', uniquePdfUrls);
-      
-      return uniquePdfUrls;
-    } catch (error) {
-      console.log('❌ Error during document scraping:', error.message);
-      return [];
-    }
-  }
-
-  /**
-   * Helper method to search for documents in the parsed HTML
-   * @param {Object} $ - Cheerio instance
-   * @param {string} finalUrl - Final URL after redirects
-   * @returns {Array} Array of found PDF URLs
-   */
-  async searchForDocuments($, finalUrl) {
-    const pdfUrls = [];
-    
-    // Search specifically in the documents container
-    console.log('🔍 Searching in #documents container...');
-    const documentsContainer = $('#documents');
-    console.log('   Documents container found:', documentsContainer.length > 0);
-    
-    $('#documents a[href*=".pdf"]').each((index, element) => {
-      const href = $(element).attr('href');
-      if (href && href.includes('.pdf')) {
-        console.log('   ✅ Found PDF in documents container:', href);
-        pdfUrls.push(href);
-      }
-    });
-
-    // Search for specific EET document pattern in documents container
-    console.log('🔍 Searching for EET document pattern in documents container...');
-    $('#documents a[href*="product-images.eetgroup.com/documents/Doc_"]').each((index, element) => {
-      const href = $(element).attr('href');
-      if (href && href.includes('product-images.eetgroup.com/documents/Doc_')) {
-        console.log('   ✅ Found EET document in documents container:', href);
-        pdfUrls.push(href);
-      }
-    });
-
-    // Fallback: Search for PDF links anywhere on the page
-    console.log('🔍 Fallback: Searching for PDF links anywhere on the page...');
-    $('a[href*=".pdf"]').each((index, element) => {
-      const href = $(element).attr('href');
-      if (href && href.includes('.pdf')) {
-        const absoluteUrl = href.startsWith('http') ? href : new URL(href, finalUrl).href;
-        console.log('   ✅ Found PDF anywhere on page:', absoluteUrl);
-        pdfUrls.push(absoluteUrl);
-      }
-    });
-
-    // Search in article elements that might contain documents
-    console.log('🔍 Searching in article elements...');
-    const articleElements = $('article[id="documents"], article:contains("Dokumenter"), article:contains("Documents")');
-    console.log('   Article elements found:', articleElements.length);
-    
-    articleElements.find('a[href*=".pdf"]').each((index, element) => {
-      const href = $(element).attr('href');
-      if (href && href.includes('.pdf')) {
-        console.log('   ✅ Found PDF in article element:', href);
-        pdfUrls.push(href);
-      }
-    });
-
-    // Search for any links containing "documents" or "docs"
-    console.log('🔍 Searching for links containing "documents" or "docs"...');
-    $('a[href*="documents"], a[href*="docs"]').each((index, element) => {
-      const href = $(element).attr('href');
-      if (href && (href.includes('documents') || href.includes('docs'))) {
-        const absoluteUrl = href.startsWith('http') ? href : new URL(href, finalUrl).href;
-        if (absoluteUrl.includes('.pdf') || absoluteUrl.includes('Doc_')) {
-          console.log('   ✅ Found document link:', absoluteUrl);
-          pdfUrls.push(absoluteUrl);
-        }
-      }
-    });
-
-    // Search in script tags for PDF URLs
-    console.log('🔍 Searching in script tags...');
-    $('script').each((index, element) => {
-      const scriptContent = $(element).html();
-      if (scriptContent) {
-        const pdfMatches = scriptContent.match(/https?:\/\/[^\s"']+\.pdf/gi);
-        if (pdfMatches) {
-          pdfMatches.forEach(match => {
-            console.log('   ✅ Found PDF in script:', match);
-            pdfUrls.push(match);
-          });
-        }
-      }
-    });
-
-    // Fallback: Search in raw HTML content for any PDF URLs
-    console.log('🔍 Searching in raw HTML content...');
-    const html = $.html();
-    const rawPdfMatches = html.match(/https?:\/\/[^\s"']*\.pdf/gi);
-    if (rawPdfMatches) {
-      rawPdfMatches.forEach(match => {
-        console.log('   ✅ Found PDF in raw HTML:', match);
-        pdfUrls.push(match);
-      });
-    }
-
-    // Search for EET-specific document patterns in raw HTML
-    console.log('🔍 Searching for EET document patterns in raw HTML...');
-    const eetDocMatches = html.match(/https?:\/\/[^\s"']*product-images\.eetgroup\.com[^\s"']*Doc_[^\s"']*/gi);
-    if (eetDocMatches) {
-      eetDocMatches.forEach(match => {
-        console.log('   ✅ Found EET document in raw HTML:', match);
-        pdfUrls.push(match);
-      });
-    }
-
-    // Search for data attributes that might contain PDF URLs
-    console.log('🔍 Searching for data attributes...');
-    $('[data-pdf], [data-document], [data-file]').each((index, element) => {
-      const dataPdf = $(element).attr('data-pdf');
-      const dataDocument = $(element).attr('data-document');
-      const dataFile = $(element).attr('data-file');
-      
-      [dataPdf, dataDocument, dataFile].forEach(url => {
-        if (url && (url.includes('.pdf') || url.includes('Doc_'))) {
-          const absoluteUrl = url.startsWith('http') ? url : new URL(url, finalUrl).href;
-          console.log('   ✅ Found PDF in data attribute:', absoluteUrl);
-          pdfUrls.push(absoluteUrl);
-        }
-      });
-    });
-
-    // Search for any element with class names that might indicate documents
-    console.log('🔍 Searching for document-related class elements...');
-    $('.document, .pdf, .file, .download, .attachment').each((index, element) => {
-      const href = $(element).attr('href');
-      const onclick = $(element).attr('onclick');
-      
-      if (href && (href.includes('.pdf') || href.includes('Doc_'))) {
-        const absoluteUrl = href.startsWith('http') ? href : new URL(href, finalUrl).href;
-        console.log('   ✅ Found PDF in document class element:', absoluteUrl);
-        pdfUrls.push(absoluteUrl);
-      }
-      
-      if (onclick && onclick.includes('.pdf')) {
-        const pdfMatch = onclick.match(/https?:\/\/[^\s"']*\.pdf/gi);
-        if (pdfMatch) {
-          pdfMatch.forEach(match => {
-            console.log('   ✅ Found PDF in onclick:', match);
-            pdfUrls.push(match);
-          });
-        }
-      }
-    });
-
-    return pdfUrls;
->>>>>>> 423ef1d2
   }
 
   /**
@@ -497,10 +238,6 @@
    * @returns {Promise<Object>} Shopify product structure
    */
   async mapEETToShopifyProduct(eetProduct) {
-<<<<<<< HEAD
-=======
-    console.log(eetProduct);
->>>>>>> 423ef1d2
     try {
       logger.info('SHOPIFY_MAP', 'Mapping EET product to Shopify format', {
         varenr: eetProduct.varenr,
@@ -545,23 +282,7 @@
         stockQuantity = parseInt(parseFloat(cleanStock));
       }
 
-<<<<<<< HEAD
       // Document scraping will be done just before product creation
-=======
-      // Scrape document URLs from product page
-      let documentUrls = [];
-      if (eetProduct.item_product_link) {
-        try {
-          documentUrls = await this.scrapeProductDocuments(eetProduct.item_product_link);
-        } catch (error) {
-          logger.warn('SHOPIFY_MAP', 'Failed to scrape documents', {
-            varenr: eetProduct.varenr,
-            productUrl: eetProduct.item_product_link,
-            error: error.message
-          });
-        }
-      }
->>>>>>> 423ef1d2
 
       const shopifyProduct = {
         title: eetProduct.beskrivelse || `Product ${eetProduct.varenr}`,
@@ -575,7 +296,7 @@
         ].filter(Boolean).join(','),
         variants: [{
           sku: eetProduct.varenr,
-          price: priceInCents ? (priceInCents / 100).toFixed(2) : '0.00',
+          price: priceInCents ? (priceInCents) : '0',
           weight: weightInKg,
           weightUnit: weightUnit,
           barcode: eetProduct.ean_upc || '',
@@ -613,16 +334,7 @@
             value: eetProduct.item_product_link || '',
             type: 'url'
           },
-<<<<<<< HEAD
           // Documents metafield will be added just before product creation
-=======
-          {
-            namespace: 'streamsupply',
-            key: 'documents',
-            value: JSON.stringify(documentUrls),
-            type: 'json'
-          }
->>>>>>> 423ef1d2
         ].filter(metafield => metafield.value), // Only include metafields with values
         images: eetProduct.web_picture_url ? [{
           src: eetProduct.web_picture_url,
@@ -637,8 +349,7 @@
         price: shopifyProduct.variants[0].price,
         stock: shopifyProduct.variants[0].inventoryQuantity,
         metafieldsCount: shopifyProduct.metafields.length,
-        hasImage: shopifyProduct.images.length > 0,
-        documentsCount: documentUrls.length
+        hasImage: shopifyProduct.images.length > 0
       });
 
       return shopifyProduct;
@@ -974,12 +685,12 @@
       const mutation = `
         mutation {
           productCreate(
-            ${imageUrl ? `media: { originalSource: "${imageUrl}", mediaContentType: IMAGE }` : ''}
+            ${imageUrl ? `media: { originalSource: "${imageUrl}", mediaContentType: IMAGE },` : ''}
             product: {
               title: "${title}",
               status: ACTIVE,
               vendor: "${vendor}",
-              descriptionHtml: "${descriptionHtml}",
+              descriptionHtml: "${descriptionHtml.replace(/"/g, '\\"')}",
               ${metafields ? `metafields: [${metafields}]` : ''}
             }
           ) {
@@ -1599,12 +1310,13 @@
    * @param {Array} shopifyProducts - Array of all Shopify products
    * @returns {Promise<Object>} Update result
    */
-  async updateProductPrice(sku, newPrice, product) {
+  async updateProductPrice(sku, newPrice, product, cost) {
     try {
       if (isLoggingEnabled) {
         logger.info('SHOPIFY_UPDATE_PRICE', 'Starting price update', {
           sku,
-          newPrice
+          newPrice,
+          cost
         });
       }
       
@@ -1628,7 +1340,7 @@
       // Update price if provided
       if (newPrice !== null && newPrice !== undefined && variant.price !== newPrice) {
         try {
-          const priceInDecimal = (newPrice / 100).toFixed(2);
+          const priceInDecimal = (newPrice);
           
           const priceUpdateMutation = `
             mutation {
@@ -1636,7 +1348,10 @@
                 productId: "${product.id}"
                 variants: {
                   id: "${variant.id}",
-                  price: "${priceInDecimal}"
+                  price: "${priceInDecimal}",
+                  inventoryItem: {
+                    cost: "${cost}"
+                  }
                 }
               ) {
                 userErrors {
