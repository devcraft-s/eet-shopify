--- conflicted
+++ resolved
@@ -127,17 +127,10 @@
       });
     }
     
-<<<<<<< HEAD
     // // STEP 3: Test the EET to Shopify mapping with first product
     // if (jsonData.products.length > 0) {
     //   const firstEETProduct = jsonData.products[0];
     //   const mappedProduct = await shopifyClient.mapEETToShopifyProduct(firstEETProduct);
-=======
-    // STEP 3: Test the EET to Shopify mapping with first product
-    if (jsonData.products.length > 0) {
-      const firstEETProduct = jsonData.products[0];
-      const mappedProduct = await shopifyClient.mapEETToShopifyProduct(firstEETProduct);
->>>>>>> 423ef1d2
       
     //   if (isLoggingEnabled) {
     //     logger.info('MAPPING_TEST', 'EET to Shopify mapping test completed', {
@@ -308,9 +301,10 @@
             if (eetItem.Price) {
               price = parseFloat(eetItem.Price.Price) + parseFloat(eetItem.Price.VatAmount);
             }
+            const cost = parseFloat(eetItem.Price.Price);
 
             if (price !== null) {
-              const result = await shopifyClient.updateProductPrice(sku, price, product);
+              const result = await shopifyClient.updateProductPrice(sku, price, product, cost);
 
               if (result.success) {
                 successCount++;
